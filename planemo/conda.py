--- conflicted
+++ resolved
@@ -5,17 +5,7 @@
 
 from __future__ import absolute_import
 
-<<<<<<< HEAD
-from galaxy.tools.deps import conda_util
-from planemo.io import shell
-from planemo.io import info
-from planemo import git
 import os
-from planemo.bioconductor_skeleton import write_recipe
-
-=======
-import os
->>>>>>> bce615de
 
 from galaxy.tools.deps import conda_util
 from galaxy.tools.deps.requirements import parse_requirements_from_xml
