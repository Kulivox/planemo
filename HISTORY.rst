--- conflicted
+++ resolved
@@ -4,18 +4,16 @@
 -------
 
 ---------------------
-<<<<<<< HEAD
 0.5.0-dev
 ---------------------
 
-=======
+---------------------
 0.4.2 (2015-02-21)
 ---------------------
 
 * Fix setup.py for installing non-Python data from PyPI (required newer
   for ``tool_factory`` command and reStructuredText linting). Thanks to
   Damion Dooley for the bug report. `Issue 83`_
->>>>>>> dea4e0d3
 
 ---------------------
 0.4.1 (2015-02-16)
